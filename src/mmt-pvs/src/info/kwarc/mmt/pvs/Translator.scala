package info.kwarc.mmt.pvs

import info.kwarc.mmt.api.frontend.{Controller, Logger}
import info.kwarc.mmt.api.opaque.{OpaqueElement, OpaqueText, StringFragment}
import info.kwarc.mmt.api.symbols._
import info.kwarc.mmt.lf.{ApplySpine, Lambda, Pi, Typed}
import syntax._
import info.kwarc.mmt.api._
import documents._
import modules._
import parser._
import info.kwarc.mmt.api.objects._
import utils._
import archives._
import info.kwarc.mmt.LFX.Subtyping.subtypeJudg
import info.kwarc.mmt.api.checking.{Checker, CheckingEnvironment, RelationHandler}

class TheoryState(val parent : DPath, val name : LocalName, val meta : MPath) {
  val path : MPath = parent ? name
  var parameters : Context= Context.empty
  protected var decls : List[Declaration] = Nil
  def add(d : Declaration) = decls ::= d
  def getDeclarations = decls.reverse
  def toTerm = OMMOD(path)
  def declares(n : LocalName) : Boolean = decls.exists(d => d.name == n)
  object includes {
    var stored : List[(MPath,Boolean)] = Nil
    def contains(p : MPath) = stored.exists(a => a._1 == p)
    def ::=(p : MPath, par : Boolean = false) = stored ::= (p,par)
    def find(cond : MPath => Boolean) : Option[MPath] = stored.map(_._1).find(cond)
    def inPars(p : MPath) : Option[Boolean] = stored.find(q => q._1 ==p).map(_._2)
  }
}

abstract class ImportState(t:PVSImportTask) {
  val isPrelude : Boolean
  var inFormals = true

  val th : TheoryState

  var tcc : Option[FinalConstant] = None
  var vars : Context = Context.empty

  var inductive : Option[GlobalName] = None

  var unknowns = 0
  def doUnknown = OMV("""/i/""" + {unknowns+=1;unknowns-1})
  def bindUnknowns(t : Term) = {
    val symbs = t.freeVars.filter(p => !th.parameters.exists(v => v.name == p))
    if (unknowns > 0 && symbs.nonEmpty) OMBIND(OMS(Path.parseS("http://cds.omdoc.org/mmt?mmt?unknown", NamespaceMap.empty)),
      symbs.flatMap(n => {
        val i = (0 until unknowns).find(j => n == LocalName("""/i/""" + j))/*.getOrElse(
          throw new Exception("Wrong free Variable: " + n + " in " + t)
        )*/
        if (i.isDefined)
          List(VarDecl(LocalName("""/I/""" + i),Some(OMS(Typed.ktype)),None,None),VarDecl(n, Some(OMV("""/I/""" + i)), None, None))
        else Nil
      }).toList,
      t)
    else t
  }
  def bind(t : Term) : Term = bindUnknowns(if (vars.nonEmpty) Pi(vars.distinct.map{
    case VarDecl(name,Some(tp),df,not) => VarDecl(name,Some(PVSTheory.expr(tp)),df,not)
  },t) else t)

  def addinclude(p : MPath) =
    if (inFormals && !th.includes.contains(p)) {
      th.parameters = th.parameters /* ++ DerivedVarDecl(LocalName(p),PVSTheory.thpath,BoundIncludeRule,
        List(DeclarationComponent(DomComponent,TermContainer(OMID(p))))) */
      t.deps::=p
      th.includes ::= (p,true)
    } else if (!th.includes.contains(p)) {
      th add BoundInclude(th.path,p)
      /*
      try {
        t.controller.globalLookup(p).asInstanceOf[DeclaredTheory]
      } catch {
        case _ : Exception =>
          // if (p.toString contains "_adt") throw _adt(p) else
          throw Dependency(p)
      }
      */
      t.deps::=p
      th.includes ::= p
    }
}

case class Dependency(p : MPath) extends Exception
//case class _adt(p : MPath) extends Exception

class PVSImportTask(val controller: Controller, bt: BuildTask, index: Document => Unit) extends Logger {
  def logPrefix = "pvs-omdoc"
  protected def report = controller.report

  val path = bt.narrationDPath.^!.^!
  var state : ImportState = null
  var deps : List[MPath] = Nil

  def doDocument(d: pvs_file) : BuildResult = {
    // println("Document:" +bt.narrationDPath)
    try {
      val modsM = d._modules map doModule
       //.add(m) ; MRef(bt.narrationDPath, m.path)})
      try {
        deps.distinct foreach {
          controller.get(_).asInstanceOf[DeclaredTheory]
        }
      } catch {
        case e : Exception => throw Dependency(deps.head)
      }
      log("Translated: " + state.th.name)
      val doc = new Document(bt.narrationDPath, true)
<<<<<<< HEAD
      modsM foreach (m => {
        val theory = new DeclaredTheory(m.parent,m.name,m.meta,m.paramC)
=======
      val ths = modsM map (m => {
        val theory = new DeclaredTheory(m.parent,m.name,Some(m.meta),m.parameters)
        if (m.parameters.nonEmpty) {
          log(m.parameters.toString)
        }
>>>>>>> 3b6be259
        controller add theory
        m.getDeclarations foreach { controller.add(_) }
        controller simplifier theory
        doc add MRef(bt.narrationDPath, theory.path)
        theory
      })
      controller.add(doc)

      log("Checking:")
      logGroup {
        val checker = controller.extman.get(classOf[Checker], "mmt").getOrElse {
          throw GeneralError(s"no checker $id found")
        }
        ths foreach (p => checker.apply(p)(new CheckingEnvironment(new ErrorLogger(report), RelationHandler.ignore)))
      }
      index(doc)
      BuildSuccess(deps.map(LogicalDependency),modsM.map(m => LogicalDependency(m.path)))
    } catch {
      case Dependency(p) =>
        deps = (p::deps).distinct
        log("FAIL: " + state.th.name + " depends on " + deps)
        MissingDependency(deps.map(LogicalDependency),List(LogicalDependency(state.th.path)))
      case t : Exception =>
        log("Exception: " + t.getMessage)
        t.printStackTrace()
        sys.exit
    }
  }

  def doModule(m: syntax.Module): TheoryState = m match {
    case theory(named, theory_formals, assuming, exporting, decls) =>
      val isPrel = path.toString == "http://pvs.csl.sri.com/Prelude"
      val meta = if (isPrel) PVSTheory.thpath else PVSTheory.preludepath
<<<<<<< HEAD
      val theory = new DeclaredTheory(path, doName(named.id), Some(meta))
=======
      val theory = new TheoryState(path, doName(named.id), meta)
>>>>>>> 3b6be259
      state = new ImportState(this) {
        val isPrelude = isPrel
        val th = theory
      }
      deps ::= meta
      if (isPrel && named.id == "booleans") {
        log("Skipped Booleans")
        // theory add new OpaqueText(path,List(StringFragment(""))).
        return theory
      }
      if (isPrel && named.id == "equalities") {
        log("Skipped Equalities")
        return theory
      }

      log("Doing " + theory.path)

      theory_formals foreach doFormal
      assuming foreach doAssumption
      decls foreach (doDecl(_)(false))
      state.th

    case datatype(TopDatatypeBody(named, theory_formals, importings, constructors)) =>
      // println(" -- Datatype: " + named.id)
      val isPrel = path.toString == "http://pvs.csl.sri.com/Prelude"
      val meta = if (isPrel) PVSTheory.thpath else PVSTheory.preludepath
<<<<<<< HEAD
      val theory = new DeclaredTheory(path, doName(named.id /* + "_adt" */ ), Some(meta))
=======
      val theory = new TheoryState(path, doName(named.id /* + "_adt" */ ), meta)
>>>>>>> 3b6be259
      state = new ImportState(this) {
        val isPrelude = isPrel
        val th = theory
      }
      deps::=meta

      log("Doing " + theory.path)

      importings foreach doFormal
      theory_formals foreach doFormal
      val datatp = Constant(state.th.toTerm, doName(named.id), Nil, Some(PVSTheory.tp.term), None, None)
      state.th add datatp

      constructors.foreach(doDatatypeConstructor(_,datatp)) // TODO subtype_id ?
      state.th

    case _ =>
      println(" -- OTHER: " + m.getClass)
      sys.exit
  }

  def doDatatypeConstructor(con:constructor,datatp:FinalConstant) = {
    val conname = newName(con.named.id)
    state.unknowns = 0
    val accs = con.accessors.map(a => {
      val tp = doType(a._type)
      (newName(a.named.id), tp)})
    val contp = if (accs.isEmpty) datatp.toTerm
    else if (accs.length == 1) PVSTheory.fun_type(accs.head._2, datatp.toTerm)
    else PVSTheory.fun_type(PVSTheory.tuple_type(accs.map(_._2)), datatp.toTerm)
    val const = Constant(state.th.toTerm, conname, Nil, Some(state.bindUnknowns(PVSTheory.expr(contp))), None, Some("Constructor"))
    // println(const)
    val reco = Constant(state.th.toTerm, newName(con.recognizer), Nil, Some(
      state.bindUnknowns(PVSTheory.expr(PVSTheory.fun_type(datatp.toTerm, PVSTheory.bool.term)))), None, Some("Recognizer"))
    state.th add reco
    accs.foreach(ac =>
      state.th add Constant(state.th.toTerm, ac._1, Nil, Some(
        state.bindUnknowns(PVSTheory.expr(PVSTheory.fun_type(PVSTheory.setsub(datatp.toTerm, reco.toTerm), ac._2)))
      ), None, Some("Accessor"))
    )
  }

  def doAssumption (ad:AssumingDecl) : Unit = ad match {
    case assumption(named,assertion) => doDecl(axiom_decl(named,assertion))(true)
    case d : Decl => doDecl(d)(true)
    case _ =>
      println("TODO Assumption: "+ad.getClass)
      sys.exit
  }

<<<<<<< HEAD
  //TODO FR@DM: why are you adding constants here? Shouldn't these be parameters of the theory?
  def doFormal(f:FormalParameter) : Unit = f match {
    case formal_type_decl(named,nonempty) =>
      state.unknowns = 0
      val v = VarDecl(doName(named.named.id),Some(PVSTheory.tp.term),None,None)
      state.th.paramC.set(state.th.parameters ++ v)
      if (nonempty.nonempty_p && nonempty.contains.isDefined) {
        state.th.add(Constant(state.th.toTerm,newName("INTERNAL_Assumption"),Nil,Some(
          state.bindUnknowns(PVSTheory.is_nonempty(OMV(v.name),doExprAs(nonempty.contains.get,OMV(v.name))))),
          None,Some("Assumption")))
      } else if (nonempty.nonempty_p) {
        state.th.add(Constant(state.th.toTerm,newName("INTERNAL_Assumption"),Nil,Some(
          PVSTheory.nonempty(OMV(v.name))),
          None,Some("Assumption")))
      }

    case formal_subtype_decl(ChainedDecl(NamedDecl(id,_,_),_,_),nonempty,sup,pred) =>
      val name = newName(id)
      state.unknowns = 0
      val actsup = doType(sup)
      val v = VarDecl(name,Some(PVSTheory.tp.term),None,None)
      state.th.paramC.set(state.th.parameters ++ v)
      if (nonempty.nonempty_p && nonempty.contains.isDefined) {
        state.th.add(Constant(state.th.toTerm,newName("INTERNAL_Assumption"),Nil,Some(
          state.bindUnknowns(PVSTheory.is_nonempty(OMV(v.name),doExprAs(nonempty.contains.get,OMV(v.name))))),
          None,Some("Assumption")))
      } else if (nonempty.nonempty_p) {
        state.th.add(Constant(state.th.toTerm,newName("INTERNAL_Assumption"),Nil,Some(
          PVSTheory.nonempty(OMV(v.name))),
          None,Some("Assumption")))
      }
      val c = Constant(state.th.toTerm,newName("INTERNAL_Assumption"),Nil,
        Some(PVSTheory.subtpjudg(OMV(name),actsup)),None,Some("Assumption"))
      state.th add c
      state.th add Constant(state.th.toTerm,newName("INTERNAL_Assumption"),Nil,
        Some(state.bindUnknowns(subtypeJudg(PVSTheory.expr(OMV(name)),PVSTheory.expr(actsup)))),
        Some(PVSTheory.subtpissubtype(OMV(name),actsup,c.path)),
        Some("Assumption"))
      /*
      state.th add Constant(state.th.toTerm,newName(id + "_pred"),Nil,
        Some(PVSTheory.expr(PVSTheory.fun_type(actsup,PVSTheory.bool.term))),None,Some("Assumption"))
      // TODO add type equality name = setsubtype(name_pred,actsup)
      */
      doDecl(pred)(true)
=======
  def doFormal(f:FormalParameter) : Unit = {
    state.inFormals = true
    f match {
      case formal_type_decl(named,nonempty) =>
        state.unknowns = 0
        val v = VarDecl(doName(named.named.id),Some(PVSTheory.tp.term),None,None)
        state.th.parameters = state.th.parameters ++ v
        state.inFormals = false
        if (nonempty.nonempty_p && nonempty.contains.isDefined) {
          state.th.add(Constant(state.th.toTerm,newName("INTERNAL_Assumption"),Nil,Some(
            state.bindUnknowns(PVSTheory.is_nonempty(OMV(v.name),doExprAs(nonempty.contains.get,OMV(v.name))))),
            None,Some("Assumption")))
        } else if (nonempty.nonempty_p) {
          state.th.add(Constant(state.th.toTerm,newName("INTERNAL_Assumption"),Nil,Some(
            PVSTheory.nonempty(OMV(v.name))),
            None,Some("Assumption")))
        }
>>>>>>> 3b6be259

      case formal_subtype_decl(ChainedDecl(NamedDecl(id,_,_),_,_),nonempty,sup,pred) =>
        val name = newName(id)
        state.unknowns = 0
        val actsup = doType(sup)
        val v = VarDecl(name,Some(PVSTheory.tp.term),None,None)
        state.th.parameters = state.th.parameters ++ v
        state.inFormals = false
        if (nonempty.nonempty_p && nonempty.contains.isDefined) {
          state.th.add(Constant(state.th.toTerm,newName("INTERNAL_Assumption"),Nil,Some(
            state.bindUnknowns(PVSTheory.is_nonempty(OMV(v.name),doExprAs(nonempty.contains.get,OMV(v.name))))),
            None,Some("Assumption")))
        } else if (nonempty.nonempty_p) {
          state.th.add(Constant(state.th.toTerm,newName("INTERNAL_Assumption"),Nil,Some(
            PVSTheory.nonempty(OMV(v.name))),
            None,Some("Assumption")))
        }
        val c = Constant(state.th.toTerm,newName("INTERNAL_Assumption"),Nil,
          Some(PVSTheory.subtpjudg(OMV(name),actsup)),None,Some("Assumption"))
        state.th add c
        state.th add Constant(state.th.toTerm,newName("INTERNAL_Assumption"),Nil,
          Some(state.bindUnknowns(subtypeJudg(PVSTheory.expr(OMV(name)),PVSTheory.expr(actsup)))),
          Some(PVSTheory.subtpissubtype(OMV(name),actsup,c.path)),
          Some("Assumption"))
        /*
        state.th add Constant(state.th.toTerm,newName(id + "_pred"),Nil,
          Some(PVSTheory.expr(PVSTheory.fun_type(actsup,PVSTheory.bool.term))),None,Some("Assumption"))
        // TODO add type equality name = setsubtype(name_pred,actsup)
        */
        doDecl(pred)(true)

      case formal_const_decl(ChainedDecl(NamedDecl(id,_,_),_,_),tp) =>
        state.unknowns = 0
        val fulltp = doType(tp._internal)
        val v = VarDecl(doName(id),Some(state.bindUnknowns(PVSTheory.expr(fulltp))),None,None)
        state.th.parameters = state.th.parameters ++ v
      case d : Decl => doDecl(d)(true)
      case _ =>
        println("TODO Formal: " + f.getClass + ": " + f)
        sys.exit
    }
  }

  def doDecl(d: Decl)(isAss : Boolean = false) : Unit = {
    //    println(d)
    state.inFormals = false
    d match {
      case md : macro_decl => doDecl(md.decl)(isAss)

      case var_decl(id, unnamed, tp) => // Not needed

      case tcc_decl(ChainedDecl(NamedDecl(id, _, _), _, _), Assertion(kind, formula)) =>
        state.unknowns = 0
        val c = Constant(state.th.toTerm, newName(id + "_TCC"), Nil, Some(state.bind(PVSTheory.proof(kind, doExprAs(formula, PVSTheory.bool.term)))), None,
          Some(if (isAss) "Assumption_TCC" else "TCC"))
        state.th add c
        state.tcc = Some(c)

      case const_decl(ChainedDecl(NamedDecl(id, _, _), _, _), arg_formals, tp, defOpt) =>
        state.unknowns = 0
        val tptm = doType(tp._declared)
        val exptp = arg_formals.flatMap(_._bindings).foldRight(tptm)((b, t) =>
          PVSTheory.pvspi(doName(b.id), doType(b._type), t)
        )
        val defi = defOpt.map(d => state.bindUnknowns(arg_formals.flatMap(_._bindings).foldRight(doExprAs(d, tptm), tptm)((b, t) =>
          (PVSTheory.lambda(doName(b.id), doType(b._type), t._2, t._1),
            PVSTheory.pvspi(doName(b.id), doType(b._type), t._2)
            ))._1))
        state.th add Constant(state.th.toTerm, newName(id), Nil, Some(state.bindUnknowns(PVSTheory.expr(exptp))), defi,
          if (isAss) Some("Assumption") else None)

      case formula_decl(ChainedDecl(NamedDecl(id, _, _), _, _), Assertion(kind, form)) =>
        state.vars = Nil
        state.unknowns = 0
        val phi = doExprAs(form, PVSTheory.bool.term)
        state.th add Constant(state.th.toTerm, newName(id), Nil, Some(state.bind(PVSTheory.proof(kind, phi))), None, if (isAss) Some("Assumption") else None)

      case conversion_decl(UnnamedDecl(_, _, _), kind, expr) => // TODO

      case auto_rewrite(UnnamedDecl(_, _, _), key, kind, namelist) => // TODO

      case def_decl(named, arg_formals, tp, df, optMeasure, optOrder) =>
        state.unknowns = 0
        val tptm = doType(tp._internal)
        val name = newName(named.named.id)
        val exptp = arg_formals.flatMap(_._bindings).foldRight(tptm)((b, t) =>
          PVSTheory.pvspi(doName(b.id), doType(b._type), t)
        )
        //state.vars = state.vars++VarDecl(name,Some(exptp),None,None)
        val (defi, _) = arg_formals.flatMap(_._bindings).foldRight(doExprAs(df, tptm), tptm)((b, t) =>
          (PVSTheory.lambda(doName(b.id), doType(b._type), t._2, t._1),
            PVSTheory.pvspi(doName(b.id), doType(b._type), t._2)
            ))
        //state.vars = Context.empty
        state.th add Constant(state.th.toTerm, name, Nil, Some(state.bindUnknowns(PVSTheory.expr(exptp))),
          Some(state.bindUnknowns(PVSTheory.recursor(exptp, name, defi))), if (isAss) Some("Assumption") else None)

      case ind_decl(named, arg_formals, tp, df) =>
        //doDecl(def_decl(ChainedDecl(named,false,false),arg_formals,tp,df,None,None))(isAss) // TODO?
        state.unknowns = 0
        val tptm = doType(tp._internal)
        val name = newName(named.id)
        val exptp = arg_formals.flatMap(_._bindings).foldRight(tptm)((b, t) =>
          PVSTheory.pvspi(doName(b.id), doType(b._type), t)
        )
        state.inductive = Some(state.th.path ? name)
        //state.vars = state.vars++VarDecl(name,Some(exptp),None,None)
        val defi = PVSTheory.recursor(exptp, name, arg_formals.flatMap(_._bindings).foldRight(doExprAs(df, tptm), tptm)((b, t) =>
          (PVSTheory.lambda(doName(b.id), doType(b._type), t._2, t._1),
            PVSTheory.pvspi(doName(b.id), doType(b._type), t._2)
            ))._1)
        state.inductive = None
        //state.vars = Context.empty
        state.th add Constant(state.th.toTerm, name, Nil, Some(state.bindUnknowns(PVSTheory.expr(exptp))),
          Some(state.bindUnknowns(defi)), if (isAss) Some("Assumption") else None)

      case application_judgement(ond, nameexpr, arg_formals, tp) =>
        val name = newName(ond.id.getOrElse("App_Judgment"))
        state.unknowns = 0
        val (exp, restp) = doExpr(arg_formals.flatMap(_._bindings).foldLeft(nameexpr.asInstanceOf[Expr])((e, b) =>
          application("", e, varname_expr("", b.id, b._type), false)))
        val fulltp = Pi(arg_formals.flatMap(_._bindings).map(b => VarDecl(doName(b.id),
          Some(PVSTheory.expr(doType(b._type))), None, None)),
          PVSTheory.tpjudg(exp, restp, doType(tp._internal)))
        state.th add Constant(state.th.toTerm, name, Nil, Some(state.bindUnknowns(fulltp)), None,
          if (isAss) Some("Assumption") else None)

      case type_def_decl(NamedDecl(id, _, _), NonEmptiness(neb, exprOpt), arg_formals, df) =>
        state.unknowns = 0
        val bindings = arg_formals.flatMap(_._bindings).map(b => (doName(b.id), doType(b._type)))
        val defi = bindings.foldRight[Term](doType(df._declared))((b, t) =>
          Lambda(b._1, PVSTheory.expr(b._2), t))
        val tp = bindings.foldRight[Term](PVSTheory.tp.term)((b, t) =>
          Pi(b._1, PVSTheory.expr(b._2), t))
        val name = newName(id)
        val c = Constant(state.th.toTerm, name, Nil, Some(state.bindUnknowns(tp)), Some(state.bindUnknowns(defi)),
          if (isAss) Some("Assumption") else None)
        state.th add c
        if (neb && exprOpt.isDefined) {
          state.th.add(Constant(state.th.toTerm, newName("INTERNAL_Judgment"), Nil, Some(
            state.bindUnknowns(PVSTheory.is_nonempty(c.toTerm, doExprAs(exprOpt.get, defi)))),
            None, if (isAss) Some("Assumption") else None))
        } else if (neb) {
          state.th.add(Constant(state.th.toTerm, newName("INTERNAL_Judgment"), Nil, Some(
            PVSTheory.nonempty(c.toTerm)),
            None, if (isAss) Some("Assumption") else None))
        }

      case axiom_decl(ChainedDecl(NamedDecl(id, _, _), _, _), Assertion(kind, form)) =>
        state.vars = Nil
        val phi = doExprAs(form, PVSTheory.bool.term)
        state.th add Constant(state.th.toTerm, newName(id), Nil, Some(state.bind(PVSTheory.proof(kind, phi))), None,
          if (isAss) Some("Assumption") else None)

      case subtype_judgement(OptNamedDecl(id, _, _, _), sub, sup) =>
        state.unknowns = 0
        val subtp = doType(sub._internal)
        val suptp = doType(sup._internal)
        val c = Constant(state.th.toTerm, newName(id.getOrElse("INTERNAL_Judgment")), Nil, Some(
          state.bindUnknowns(PVSTheory.subtpjudg(subtp, suptp))
        ), None, None)
        state.th add c
        state.th add Constant(state.th.toTerm, newName(id.getOrElse("INTERNAL_Assumption")), Nil,
          Some(state.bindUnknowns(subtypeJudg(PVSTheory.expr(subtp), PVSTheory.expr(suptp)))),
          Some(state.bindUnknowns(PVSTheory.subtpissubtype(subtp, suptp, c.path))), Some("Assumption"))

      case type_from_decl(ChainedDecl(NamedDecl(id, _, _), _, _), nonempty, tp) =>
        state.unknowns = 0
        val name = newName(id)
        val realtp = doType(tp._declared)
        val c = Constant(state.th.toTerm, name, Nil, Some(PVSTheory.tp.term), None, None)
        state.th add c
        val d = Constant(state.th.toTerm, newName("INTERNAL_Assumption"), Nil,
          Some(state.bindUnknowns(PVSTheory.subtpjudg(OMS(c.path), realtp))), None, Some("Assumption"))
        state.th add d
        state.th add Constant(state.th.toTerm, newName("INTERNAL_Assumption"), Nil,
          Some(state.bindUnknowns(subtypeJudg(PVSTheory.expr(OMS(c.path)), PVSTheory.expr(realtp)))),
          Some(state.bindUnknowns(PVSTheory.subtpissubtype(OMS(c.path), realtp, d.path))), Some("Assumption"))
        state.th add Constant(state.th.toTerm, newName(id + "_pred"), Nil,
          Some(state.bindUnknowns(PVSTheory.expr(PVSTheory.fun_type(realtp, PVSTheory.bool.term)))), None, Some("Assumption"))
      // TODO add type equality name = setsubtype(name_pred,actsup)

      case type_decl(ChainedDecl(NamedDecl(id, _, _), _, _), nonempty) =>
        // if (state.th.path != (PVSTheory.rootdpath / "Prelude") ? "numbers" && id!="number") {
        val c = Constant(state.th.toTerm, newName(id), Nil, Some(PVSTheory.tp.term), None, None)
        state.th add c
        if (nonempty) {
          state.th add Constant(state.th.toTerm, newName("INTERNAL_Assumption"), Nil, Some(
            PVSTheory.nonempty(c.toTerm)),
            None, if (isAss) Some("Assumption") else None)
        }

      case name_judgement(OptNamedDecl(id, _, _, _), nameexpr, tp) =>
        val name = newName(id.getOrElse("Name_Judgment"))
        state.unknowns = 0
        val (exp, restp) = doExpr(nameexpr)
        val fulltp = PVSTheory.tpjudg(exp, restp, doType(tp._internal))
        state.th add Constant(state.th.toTerm, name, Nil, Some(state.bindUnknowns(fulltp)), None, if (isAss) Some("Assumption") else None)

      case enumtype_decl(NamedDecl(id, _, _), enum_elts) =>
        state.th add Constant(state.th.toTerm, newName(id), Nil, Some(PVSTheory.tp.term),
          Some(PVSTheory.enumtype(enum_elts.map(_._id))), None)

      case importing(_, namedec) =>
        state.addinclude(doMPath(namedec, true))

      case inline_datatype(InlineDatatypeBody(NamedDecl(id, _, _), arg_formals, constructors)) =>
        // TODO check if right
        val datatp = Constant(state.th.toTerm, doName(id), Nil, Some(PVSTheory.tp.term), None, None)
        state.th add datatp
        constructors foreach (doDatatypeConstructor(_, datatp))

      case theory_decl(ChainedDecl(NamedDecl(id, _, _), _, _), domain) =>
        val p = doMPath(domain, false)
        //TODO
        ???

      case e@expr_judgement(optNamed, bindings, expr, tp) =>
        val name = newName(optNamed.id.getOrElse("Name_Judgment"))
        state.unknowns = 0
        val (exp, restp) = doExpr(expr)
        val fulltp = PVSTheory.tpjudg(exp, restp, doType(tp._internal))
        //println(exp)
        if (bindings.nonEmpty) {
          println("bindings in Decl expr_judgement: " + bindings)
          println(e)
          sys.exit
        }
        state.th add Constant(state.th.toTerm, name, Nil, Some(state.bindUnknowns(fulltp)), None, if (isAss) Some("Assumption") else None)
      case _ =>
        println("TODO Decl: " + d.getClass + ": " + d)
        sys.exit
    }
  }

  def doObject(o:Object) : Term = o match {
    case tp: Type => doType(tp)
    case e: Expr => doExpr(e)._1
    case _ =>
      println("TODO Object: " + o.getClass + ": " + o)
      sys.exit
  }

  def doType(t: Type): Term = {
    val tM: Term = t match {
      case type_name(_,name,res) =>
        doPath(name,res)
      case function_type(_,from,to) =>
        from match {
          case binding(id,named,tp) =>
            PVSTheory.pvspi(doName(id),doType(tp),doType(to))
          case t: Type => PVSTheory.fun_type(doType(t),doType(to))
        }
      case tuple_type(_,doms) =>
        val last = doms.reverse.head match {
          case tp : Type => doType(tp)
          case tp : DeclaredType => doType(tp._internal)
          case binding(id,named,tp) => doType(tp)
          case _ => throw new Exception("Last element of tuple is not independently typed")
        }
        val rest = doms.dropRight(1)
        rest.foldRight(last)((d,tm) => d match {
          case tp : Type => PVSTheory.tuple_type(List(doType(tp),tm))
          case tp : DeclaredType => PVSTheory.tuple_type(List(doType(tp._internal),tm))
          case binding(id,named,tp) => PVSTheory.pvssigma(doName(id),doType(tp),tm)
        })
      case expr_as_type(_,expr,optType) =>
        val (e,tp) = doExpr(expr) // TODO not sure about this...
        PVSTheory.expr_as_type(e,tp)
      case record_type(_,fields) =>
        PVSTheory.recordtp(fields.map(f => (doName(f.named.id),doType(f._type))):_*)
      case setsubtype(_,tp,exp) =>
        PVSTheory.setsub(doType(tp),doExpr(exp)._1)
      case type_application(_,tpname,args) =>
        ApplySpine(doType(tpname),args.map(doExpr(_)._1):_*)
      case type_extension(_,tp,by) =>
        PVSTheory.typeext(doType(tp),doType(by))
      case _ =>
        println("TODO Type: " + t.getClass + ": " + t)
        sys.exit
    }
    doSourceRef(t, tM)
    tM
  }

  def doExprAs(e : Expr,t : Term) : Term = {
    /*
    def equal(t1:Term,t2:Term) : Boolean = {
      if (t1==t2) true else (t1,t2) match {
        case (PVSTheory.pvspi(_,a,Lambda(_,_,b)),PVSTheory.pvspi(_,a2,Lambda(_,_,b2))) => equal(a,a2) && equal(b,b2)
        case (PVSTheory.tuple_type(l),PVSTheory.tuple_type(r)) => l.length==r.length && l.indices.forall(i => equal(l(i),r(i)))
        case (PVSTheory.pred(a),PVSTheory.pred(b)) => equal(a,b)
        case (PVSTheory.bool(),PVSTheory.bool()) => true
        case _ => false
      }
    }
    */
    val (tm,tp) = doExpr(e)
    /*
    if (!equal(tp,t)) {
      PVSTheory.typecast(tp,t,tm,if (state.tcc.isDefined) state.tcc.get else {
        null
      })
    } else */ tm
  }

  def doExpr(e: Expr): (Term,Term) = {
    val eM: (Term,Term) = e match {
      case name_expr(_,name,optp,res) =>
        (doPath(name,Some(res)),optp.map(doType).getOrElse(state.doUnknown))

      case forall_expr(_,bindings,body) => // TODO make this sequence compatible
        val vars = state.vars
        state.vars = Nil
        val bd = doExpr(body)._1
        val con = Context(bindings.map(b =>
        {
          val name = doName(b.id)
          val typ = doType(b._type)
          VarDecl(name,Some(typ),None,None)
        }):_*)
        bindings foreach (b=> state.vars = state.vars.variables.filter(_.name.toString != b.id.toString).toList)
        state.vars = (state.vars ::: vars).distinct
        (PVSTheory.forall(con,bd),PVSTheory.bool.term)

      case exists_expr(_,bindings,body) =>
        val vars = state.vars
        state.vars = Nil
        val bd = doExpr(body)._1
        val con = Context(bindings.map(b => {
          val name = doName(b.id)
          val typ = doType(b._type)
          VarDecl(name, Some(typ), None, None)
        }):_*)
        bindings foreach (b=> state.vars = state.vars.variables.filter(_.name.toString != b.id.toString).toList)
        state.vars = (state.vars ::: vars).distinct
        (PVSTheory.exists(con,bd),PVSTheory.bool.term)

      case application(_,f,arg,_) =>
        val (tmf,tpf) = doExpr(f)
        val (tmarg,tparg) = doExpr(arg)
        PVSTheory.apply(tmf,tmarg,tpf)(state)
      case lambda_expr(_,bindings,body) =>
        val vars = state.vars
        state.vars = Nil
        val (bd,tptarget) = doExpr(body)
        val ret = bindings.foldRight((bd,tptarget))((b,pair) => {
          val tp = doType(b._type)
          val name = doName(b.id)
          (PVSTheory.lambda(name, tp, pair._2, pair._1),
            PVSTheory.pvspi(name, tp, pair._2))
        })
        bindings foreach (b=> state.vars = state.vars.variables.filter(_.name.toString != b.id.toString).toList)
        state.vars = (state.vars ::: vars).distinct
        ret

      case tuple_expr(_,args) =>
        val tms = args.map(doExpr)
        PVSTheory.tuple_expr(tms)

      case varname_expr(_,id,tp) =>
        val name = doName(id)
        val typ = doType(tp)
        state.vars ::= VarDecl(name,Some(typ),None,None)
        (OMV(name),typ)

      case cases_expr(_,expr,sels) =>
        // variables here?
        val (t,tp) = doExpr(expr)
        val cases = sels.map(s => {
          val (cons,casetp) = doExpr(s._cons)
          PVSTheory.selection(
            cons,
            s.bindings.map(b => VarDecl(doName(b.id),Some(doType(b._type)),None,None)),
            doExpr(s._expr)._1,
            casetp
          )
        })
        (PVSTheory.pvsmatch(t,tp,cases,state.doUnknown),state.doUnknown)

      case field_appl_expr(_,id,expr) =>
        val (tm,tmtp) = doExpr(expr)
        (PVSTheory.fieldapp(tm,id),tmtp match {
          case PVSTheory.recordtp(ls) => ls.find(p => p._1==id).getOrElse(("",state.doUnknown))._2
          case _ => state.doUnknown
        })

      case record_expr(_,asslist) =>
        val list = asslist.map(a => {
          val (df,tp) = doExpr(a._expr)
          (a.assignment_args match {
            case List(field_assign(_,id)) => doName(id)
            case _ => throw new Exception("field_assign expected!")
          },tp,df)
        })
        (PVSTheory.recordexpr(list:_*),PVSTheory.recordtp(list.map(t => (t._1,t._2)):_*))

      case number_expr(_,j) => (OMLIT(j,NatLiterals),NatLiterals.pvstp)

      case rational_expr(_,s) => (OMLIT(s.replace(" ","/"),RationalLiterals),RationalLiterals.pvstp)

      case proj_appl_expr(_,expr,i) =>
        val (tm,tp) = doExpr(expr)
        PVSTheory.projection(tm,tp,i)(state)

      case update_expr(_,expr,assignlist) =>
        // variables here?
        val (tm,tp) = doExpr(expr)
        def doUpdateAssignment(ex : Term,ass : update_assignment) : Term = {
          val (asstm,asstp) = doExpr(ass._expr)
          PVSTheory.update(ex,ass.assignment_args match {
            case field_assign(_,id)::args =>
              val realargs = args.map(x => doExpr(x.asInstanceOf[Expr])._1)
              PVSTheory.recupdate(id,asstm,realargs)
            case List(proj_assign(_,i)) =>
              PVSTheory.tupleupdate(i,asstm)
            case List(e:Expr) =>
              PVSTheory.funupdate(doExpr(e)._1,asstm)
            case x =>
              println("TODO update_expr assignment arg of type " + x.head.getClass)
              println("Update " + ex)
              println(" - " + asstm)
              println(" - " + asstp)
              println(" - " + x)
              println(" in " + tm + " : " + tp)
              sys.exit
          })
        }
        (assignlist.foldLeft(tm)((t,ass) => doUpdateAssignment(t,ass)),tp)

      case string_expr(_,str) => (OMLIT(str,StringLiterals),StringLiterals.synType)

      case _ =>
        println("TODO Expr: " + e.getClass + ": " + e)
        sys.exit
    }
    doSourceRef(e, eM._1)
    eM
  }

  def doName(s:String) : LocalName = LocalName(s)

  def newName(s:String,start:Int = 1,ln : Option[LocalName] = None) : LocalName = {
    val n = ln.getOrElse(doName(s))
    if (!state.th.declares(n) && !state.th.parameters.exists(v => v.name==n)) n
    else {
      val newn = doName(s + "_" + start)
      newName(s, start + 1,Some(newn))
    }
  }

  def doSourceRef(o: Object, oM: Term) = {
    if (o.place!="") {
      val List(bR, bC, eR, eC) = stringToList(o.place, " ").map(_.toInt)
      val reg = SourceRegion(SourcePosition(-1, bR, bC), SourcePosition(-1, eR, eC))
      SourceRef.update(oM, SourceRef(FileURI(bt.inFile), reg))
    }
  }

  def doPath(n:name,res:Option[resolution]) : Term = {
    var (id,thid,library_id,mappings,opttarget,allactuals) = (n,res) match {
      case (name(id1,thid1,library_id1,mappings1,opttarget1,actuals1,dactuals1),Some(resolution(theory_name(_,thid2,library_id2,mappings2,opttarget2,actuals2,dactuals2),ind))) =>
        (id1+(if(ind>0) "_"+ind else ""),
          if (thid2 == "") thid1 else thid2,
          if (library_id2 == "") library_id1 else library_id2,
          mappings2,opttarget2,actuals2:::dactuals2)
      case (name(id1,thid1,library_id1,mappings1,opttarget1,actuals,dactuals),None) =>
        (id1,thid1,library_id1,mappings1,opttarget1,actuals:::dactuals)
    }

    val mpath = doMPath(theory_name("",thid,library_id,mappings,opttarget,allactuals,Nil))

    if(mappings.nonEmpty) {
      println("Found mappings in doPath")
      sys.exit
    }
    if(opttarget.isDefined) {
      println("Found target in doPath")
      sys.exit
    }

    if (mpath == state.th.path && (state.th.parameters.exists(v => v.name==LocalName(id)) || state.inductive.contains(mpath ? id))) {
      // if (state.vars.exists(v => v.name==LocalName(id))) println("Yields: " + OMV(id))
      OMV(id)
    } else if (mpath.toString == state.th.path.toString) {
      OMS(state.th.path ? id)
    } else if (mpath == PVSTheory.thpath) {
      val sym = OMS(mpath ? id)
      if (allactuals.nonEmpty) ApplySpine(sym, allactuals map (a => doObject(a)): _*) else sym
    } else {
      if (state.isPrelude) state.addinclude(mpath)
      // should be unnecessary ouside of Prelude
      val sym =
      if (state.isPrelude || !((PVSTheory.rootdpath / "Prelude") <= mpath)) {
        if (state.th.includes.inPars(mpath) contains true) OMV(LocalName(mpath) / id) else
          OMS(state.th.path ? (LocalName(mpath) / id))
      }
      else OMS(PVSTheory.preludepath ? (LocalName(mpath) / id))
      // apply theory parameters
      if (allactuals.nonEmpty) ApplySpine(sym, allactuals map (a => doObject(a)): _*) else sym
      // println("Yields: " + ret)
    }
  }

  def doMPath(thname : theory_name, isimport : Boolean = false) : MPath = {
    var (thid,library_id,mappings,opttarget,allactuals) =
      (thname.id,thname.library_id,thname.mappings,thname.target,thname.actuals ::: thname.dactuals)

    val doc =
      if (library_id=="") {
        if (thid == state.th.name.toString) path
        else if (isimport)  state.th.path.^^
        else {
          val optth = state.th.includes.find(p => p.^^ == state.th.path.^^ && p.name.toString == thid)
          if (optth.isDefined) optth.get.^^
          else DPath((URI.http colon "pvs.csl.sri.com") / "Prelude")
        }
      }
      else {
        val ret = DPath(state.th.path.parent.uri.resolve(library_id))
        //println("PATH: " + ret)
        ret
        //sys.exit
      }
    // DPath((URI.http colon "pvs.csl.sri.com") / (if (library_id=="") "Prelude" else  library_id))

    // redirect booleans and equalities
    if (doc.toString == "http://pvs.csl.sri.com/Prelude" && (thid == "booleans" || thid == "equalities")) {
      // println("Yields: " + OMS(PVSTheory.thpath ? id))
      return PVSTheory.thpath
    }
    // if ((doc ? thid)!=state.th.path) println("PATH TO: " + (doc ? thid))
    doc ? thid
  }

}<|MERGE_RESOLUTION|>--- conflicted
+++ resolved
@@ -110,16 +110,12 @@
       }
       log("Translated: " + state.th.name)
       val doc = new Document(bt.narrationDPath, true)
-<<<<<<< HEAD
-      modsM foreach (m => {
-        val theory = new DeclaredTheory(m.parent,m.name,m.meta,m.paramC)
-=======
       val ths = modsM map (m => {
-        val theory = new DeclaredTheory(m.parent,m.name,Some(m.meta),m.parameters)
+        val theory = new DeclaredTheory(m.parent,m.name,Some(m.meta))//,m.parameters)
         if (m.parameters.nonEmpty) {
           log(m.parameters.toString)
-        }
->>>>>>> 3b6be259
+          theory.paramC.set(m.parameters)
+        }
         controller add theory
         m.getDeclarations foreach { controller.add(_) }
         controller simplifier theory
@@ -153,11 +149,8 @@
     case theory(named, theory_formals, assuming, exporting, decls) =>
       val isPrel = path.toString == "http://pvs.csl.sri.com/Prelude"
       val meta = if (isPrel) PVSTheory.thpath else PVSTheory.preludepath
-<<<<<<< HEAD
-      val theory = new DeclaredTheory(path, doName(named.id), Some(meta))
-=======
+
       val theory = new TheoryState(path, doName(named.id), meta)
->>>>>>> 3b6be259
       state = new ImportState(this) {
         val isPrelude = isPrel
         val th = theory
@@ -184,11 +177,7 @@
       // println(" -- Datatype: " + named.id)
       val isPrel = path.toString == "http://pvs.csl.sri.com/Prelude"
       val meta = if (isPrel) PVSTheory.thpath else PVSTheory.preludepath
-<<<<<<< HEAD
-      val theory = new DeclaredTheory(path, doName(named.id /* + "_adt" */ ), Some(meta))
-=======
       val theory = new TheoryState(path, doName(named.id /* + "_adt" */ ), meta)
->>>>>>> 3b6be259
       state = new ImportState(this) {
         val isPrelude = isPrel
         val th = theory
@@ -239,52 +228,7 @@
       sys.exit
   }
 
-<<<<<<< HEAD
   //TODO FR@DM: why are you adding constants here? Shouldn't these be parameters of the theory?
-  def doFormal(f:FormalParameter) : Unit = f match {
-    case formal_type_decl(named,nonempty) =>
-      state.unknowns = 0
-      val v = VarDecl(doName(named.named.id),Some(PVSTheory.tp.term),None,None)
-      state.th.paramC.set(state.th.parameters ++ v)
-      if (nonempty.nonempty_p && nonempty.contains.isDefined) {
-        state.th.add(Constant(state.th.toTerm,newName("INTERNAL_Assumption"),Nil,Some(
-          state.bindUnknowns(PVSTheory.is_nonempty(OMV(v.name),doExprAs(nonempty.contains.get,OMV(v.name))))),
-          None,Some("Assumption")))
-      } else if (nonempty.nonempty_p) {
-        state.th.add(Constant(state.th.toTerm,newName("INTERNAL_Assumption"),Nil,Some(
-          PVSTheory.nonempty(OMV(v.name))),
-          None,Some("Assumption")))
-      }
-
-    case formal_subtype_decl(ChainedDecl(NamedDecl(id,_,_),_,_),nonempty,sup,pred) =>
-      val name = newName(id)
-      state.unknowns = 0
-      val actsup = doType(sup)
-      val v = VarDecl(name,Some(PVSTheory.tp.term),None,None)
-      state.th.paramC.set(state.th.parameters ++ v)
-      if (nonempty.nonempty_p && nonempty.contains.isDefined) {
-        state.th.add(Constant(state.th.toTerm,newName("INTERNAL_Assumption"),Nil,Some(
-          state.bindUnknowns(PVSTheory.is_nonempty(OMV(v.name),doExprAs(nonempty.contains.get,OMV(v.name))))),
-          None,Some("Assumption")))
-      } else if (nonempty.nonempty_p) {
-        state.th.add(Constant(state.th.toTerm,newName("INTERNAL_Assumption"),Nil,Some(
-          PVSTheory.nonempty(OMV(v.name))),
-          None,Some("Assumption")))
-      }
-      val c = Constant(state.th.toTerm,newName("INTERNAL_Assumption"),Nil,
-        Some(PVSTheory.subtpjudg(OMV(name),actsup)),None,Some("Assumption"))
-      state.th add c
-      state.th add Constant(state.th.toTerm,newName("INTERNAL_Assumption"),Nil,
-        Some(state.bindUnknowns(subtypeJudg(PVSTheory.expr(OMV(name)),PVSTheory.expr(actsup)))),
-        Some(PVSTheory.subtpissubtype(OMV(name),actsup,c.path)),
-        Some("Assumption"))
-      /*
-      state.th add Constant(state.th.toTerm,newName(id + "_pred"),Nil,
-        Some(PVSTheory.expr(PVSTheory.fun_type(actsup,PVSTheory.bool.term))),None,Some("Assumption"))
-      // TODO add type equality name = setsubtype(name_pred,actsup)
-      */
-      doDecl(pred)(true)
-=======
   def doFormal(f:FormalParameter) : Unit = {
     state.inFormals = true
     f match {
@@ -302,8 +246,6 @@
             PVSTheory.nonempty(OMV(v.name))),
             None,Some("Assumption")))
         }
->>>>>>> 3b6be259
-
       case formal_subtype_decl(ChainedDecl(NamedDecl(id,_,_),_,_),nonempty,sup,pred) =>
         val name = newName(id)
         state.unknowns = 0
