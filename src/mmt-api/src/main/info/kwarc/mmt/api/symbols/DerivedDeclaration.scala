--- conflicted
+++ resolved
@@ -326,8 +326,7 @@
     // println(vars)
     elab
   }
-<<<<<<< HEAD
-  def modules(d: DerivedDeclaration): List[Module] = Nil
+  // def modules(d: DerivedDeclaration): List[Module] = Nil
   def check(d: DerivedDeclaration)(implicit env: ExtendedCheckingEnvironment): Unit = {
     try {
       controller.get(d.path)
@@ -336,8 +335,4 @@
         sys.exit()
     }
   }
-=======
-
-  def check(d: DerivedDeclaration)(implicit env: ExtendedCheckingEnvironment) {}
->>>>>>> f6383e80
 }