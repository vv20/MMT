package info.kwarc.mmt.tps

import java.io.{FileWriter, PrintWriter}

import info.kwarc.mmt.api.frontend.Controller
import info.kwarc.mmt.api.metadata.MetaDatum
import info.kwarc.mmt.api.notations._
import info.kwarc.mmt.api.symbols.{Constant, PlainInclude, ContextContainer}
import syntax._
import info.kwarc.mmt.api._
import documents._
import modules._
import parser._
import objects._
import utils._
import archives._
import info.kwarc.mmt.api.checking.{Checker, CheckingEnvironment, RelationHandler}
import info.kwarc.mmt.api.opaque.{OpaqueText, StringFragment}
import info.kwarc.mmt.lf._

class TPSImportTask(controller: Controller, bt: BuildTask, index: Document => Unit) {
   var path : DPath = bt.narrationDPath
   var imports : List[String] = List("simpletypes")
   var symbols : List[(String,Term)] = Nil
   var defs : List[(String,Term)] = Nil
   var nots : List[(String,NotationContainer)] = Nil
   var vars : List[LocalName] = Nil
   var boundvars : List[LocalName] = Nil

   def doDocument(d: omdoc) : BuildResult = {
      path = DPath((URI.http colon "gl.mathhub.info") / "tps" )// / d._meta._metas.collectFirst{case title(s) => s}.getOrElse(bt.inFile.name))
      val doc = new Document(bt.narrationDPath, true)
      controller add doc
      val modsM = d._modules map doModule(path)
      modsM.foreach(m => {controller add MRef(bt.narrationDPath, m.path)})
      // d._meta._metas.foreach(x => new MetaDatum(GlobalName(,LocalName(x.getClass.getSimpleName)),x._s))
      val checker = controller.extman.get(classOf[Checker], "mmt").getOrElse {
         throw GeneralError(s"no MMT checker found")
      }
      modsM foreach (t => checker(t)(new CheckingEnvironment(new ErrorLogger(controller.report), RelationHandler.ignore)))
      index(doc)
      BuildResult.empty
   }

   def doName(s:String) : LocalName = LocalName(s.replace("-","_"))

   def doTheoryName(s:String)(implicit th : DeclaredTheory) : MPath = {
      //println("Regex match! "+s)
      val doctheory = """(.+).omdoc#(.+)""".r
      val docdoc = """logics/(.+)""".r
      s match {
         case doctheory(doc,th) => if (doc==th) path ? th else doc match {
            case docdoc(th2) =>
               //println("Theory: "+(path / LocalName("tpslogic")) ? th2)
               (path / LocalName("tpslogic")) ? th2
         }
         case _ =>
            val ths = List("simpletypes","truthval","lambda-calc","pl0","ind","sthold","sthol")
            if(ths.contains(s)) {
               if (!imports.contains(s)) {
                  imports ::= s
                  controller add PlainInclude((path / LocalName("tpslogic")) ? s,th.path)
               }
               (path / LocalName("tpslogic")) ? s
            }
            else if (s.startsWith("tps."))  path ? s
            else {
               println("Theory Name: "+s)
               sys.exit
               // (path / LocalName("tpslogic")) ? s
            }
      }
   }

   def NewName(s:String,start:Int = 1)(implicit th:DeclaredTheory) : LocalName = {
      if (!th.declares(doName(s))) doName(s)
      else if (!th.declares(doName(s + "_" + start))) doName(s + "_" + start)
      else NewName(s, start + 1)
   }

   def doModule(d:DPath)(m: syntax.Module): modules.Module = m match {
      case t: theory =>
         val cont = Nil // (t.theory_formals map doFormalPars) collect {case Some(v) => v}
<<<<<<< HEAD
      implicit val th = new DeclaredTheory(path,doName(t.id),Some(TPSTheory.thpath))
=======
      implicit val th = new DeclaredTheory(path,doName(t.id),Some(TPSTheory.thpath),ContextContainer(cont))
>>>>>>> f6383e80
         // TODO: assuming, exporting_, possibly named stuff?
         // TODO theory context
         controller add th
         t._decls foreach doDecl
         symbols foreach (c => {
            val name = doName(c._1)
            val tp = c._2
            val OptDef = defs.collectFirst{case (n,d) if n==c._1 => d}
            val OptNot = nots.collectFirst{case (n,d) if n==c._1 => d}
            val c2 = Constant(th.toTerm,name,Nil,Some(tp),OptDef,None,OptNot.getOrElse(NotationContainer()))
            vars = Nil
            //println(c2)
            controller add c2
         })

         // println(" -- Theory: \n"+th)
         th
      case _ =>
         println(" -- OTHER: "+m.getClass)
         sys.exit
   }

   def doDecl(d:Declaration)(implicit th : DeclaredTheory): Unit = d match {
       /*
      case assertion(id,tp,cmp,_def) => th add Constant(th.toTerm,doName(id),None,Some(
      Apply(TPSTheory.proof.term,doObject(_def._obj))
      ),None,None)
      */
      case symbol(name,meta,tp) => // TODO metadata
         val tpterm = Apply(TPSTheory.tm.term,doObject(tp._OMOBJ._obj))
         val newtp = vars.distinct.foldLeft(tpterm.asInstanceOf[Term])((t,s) => Pi(s,TPSTheory.tp.term,t))
         symbols::=(name,newtp)
         boundvars = Nil
         val descr = meta._metas collect {case description(s) => s}
         if (descr.nonEmpty) controller add new OpaqueText(th.path.toDPath,List(StringFragment(descr.head)))

      case definition(tp,id,for_,obj) =>
         val dfterm = doObject(obj._obj)
         val newdf = vars.distinct.foldLeft(dfterm.asInstanceOf[Term])((t,s) => Lambda(s,TPSTheory.tp.term,t))
         defs::=(for_,newdf)
         boundvars = Nil
      case imports(from) =>
         val fullpath = doTheoryName(from)
         if (!(path / LocalName("tpslogic") <= fullpath)) controller add PlainInclude(fullpath,th.path)
      case notation(proto,rendering) => proto match {
         case syntax.OMS(_,p) => nots::=(p,doNotation(rendering))
         case syntax.OMA(syntax.OMS(_,p),_) => nots::=(p,doNotation(rendering))
         case _ =>
      }
      case assertion(id,tp,cmp,fmp) =>
         if (!imports.contains("pl0")) {
            imports ::= "pl0"
            controller add PlainInclude((path / LocalName("tpslogic")) ? "pl0",th.path)
         }
         val tpterm = vars.distinct.foldLeft[Term](Apply(TPSTheory.ded.term,doObject(fmp._obj)))((t,s)
            => Pi(s,TPSTheory.tp.term,t))
         controller add new OpaqueText(th.path.toDPath,List(StringFragment(cmp)))
         symbols ::= ((id,tpterm))
         boundvars = Nil
      case _ => println("TODO Decl: "+d.getClass.getSimpleName + "\n" + d)
               sys.exit
   }

   def doObject(o: omobject)(implicit th : DeclaredTheory) : Term = o match {
      case syntax.OMBIND(s,lvars,pars) =>
         val con : Context = lvars map (_ match {
            case syntax.OMV(name) =>
               val realname = doName(name)
               // boundvars::=realname
               VarDecl(realname,None,None,None)
            case syntax.OMATTR(atp,v) =>
               val realname = doName(v.name)
               // boundvars::=realname
               VarDecl(realname,Some(Apply(TPSTheory.tm.term,doObject(atp._par))),None,None)
         })
         Apply(doObject(s),Lambda(con,doObject(pars)))
         /*
      case syntax.OMA(head,pars) => head match {
         case syntax.OMS("simpletypes","funtype") => ApplySpine(doObject(head),pars map doObject :_*)
         case _ =>
            println("TODO Object Application : " + head + " to " + pars)
            sys.exit
      }
      */
      case syntax.OMS(cd, name) =>
         //println(doTheoryName(cd) ? doName(name))
         objects.OMS(doTheoryName(cd) ? doName(name))
      case syntax.OMV(name) =>
         val realname = doName(name)
         if (!(boundvars contains realname)) vars::=realname
         objects.OMV(realname)
      case syntax.OMA(head, pars) =>
         ApplySpine(doObject(head),pars.map(doObject):_*)
      case _ => println("TODO Object: "+o.getClass.getSimpleName + "\n" + o)
         sys.exit
   }

   def doNotation(r:rendering) : NotationContainer = {
      val prec = r.prec
      val pattern : List[Marker] = r._some match {
         case syntax.mo(s) => List(WordMarker(s))
         case mrow(ls) => ls map (_ match {
            case syntax.mo(s) => WordMarker(s)
            case s: syntax.render => SimpArg(s.num.getOrElse(throw new Exception("Error during notation parsing")))
         })}
      val t=TextNotation(Mixfix(pattern),Precedence.integer(prec),None)
      NotationContainer(t)
   }

/*

   def doDocument(d: pvs_file) {
      println("Document:" +bt.narrationDPath)
      val modsM = d._modules map doModule(path)
      val mrefsM = modsM.map(m => {controller.add(m) ;MRef(bt.narrationDPath, m.path,true)})
      val doc = new Document(bt.narrationDPath, mrefsM)
      index(doc)
   }


*/

}<|MERGE_RESOLUTION|>--- conflicted
+++ resolved
@@ -81,11 +81,7 @@
    def doModule(d:DPath)(m: syntax.Module): modules.Module = m match {
       case t: theory =>
          val cont = Nil // (t.theory_formals map doFormalPars) collect {case Some(v) => v}
-<<<<<<< HEAD
-      implicit val th = new DeclaredTheory(path,doName(t.id),Some(TPSTheory.thpath))
-=======
       implicit val th = new DeclaredTheory(path,doName(t.id),Some(TPSTheory.thpath),ContextContainer(cont))
->>>>>>> f6383e80
          // TODO: assuming, exporting_, possibly named stuff?
          // TODO theory context
          controller add th
